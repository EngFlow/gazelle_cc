--- conflicted
+++ resolved
@@ -65,11 +65,7 @@
 		platforms []platform.Platform
 	}
 	ccImports struct {
-<<<<<<< HEAD
-		// #include directives found in header files, including those listed in "srcs"
-=======
 		// #include directives found in header files, including those listed in "srcs" directories
->>>>>>> 4fc7ca2e
 		hdrIncludes []ccInclude
 		// #include directives found in non-header files
 		srcIncludes []ccInclude
