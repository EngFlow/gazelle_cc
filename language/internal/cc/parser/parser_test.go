--- conflicted
+++ resolved
@@ -772,23 +772,23 @@
 		},
 		{
 			expected: true,
-<<<<<<< HEAD
+			input:    "auto main() -> int {return 0;}",
+		},
+		{
+			expected: true,
+			input: `
+			using RetVal = int;
+			RetVal main() {}
+			`,
+		},
+		{
+			expected: true,
 			input: `
 			int
 			main
 			() {
 				return 0;
 			}`,
-=======
-			input:    "auto main() -> int {return 0;}",
-		},
-		{
-			expected: true,
-			input: `
-			using RetVal = int;
-			RetVal main() {}
-			`,
->>>>>>> 48829e64
 		},
 	}
 
