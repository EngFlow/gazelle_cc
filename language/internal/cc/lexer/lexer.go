// Copyright 2025 EngFlow Inc. All rights reserved.
//
// Licensed under the Apache License, Version 2.0 (the "License");
// you may not use this file except in compliance with the License.
// You may obtain a copy of the License at
//
//     http://www.apache.org/licenses/LICENSE-2.0
//
// Unless required by applicable law or agreed to in writing, software
// distributed under the License is distributed on an "AS IS" BASIS,
// WITHOUT WARRANTIES OR CONDITIONS OF ANY KIND, either express or implied.
// See the License for the specific language governing permissions and
// limitations under the License.

// Package lexer provides a lexical analyzer for the C/C++ source code. It breaks the input into a sequence of tokens,
// which can then be processed by a parser.
//
// Lexer classifies tokens into several types (for e.g., easier filtering comments or whitespace) and tracks their
// location in the source code (for accurate error reporting).
package lexer

<<<<<<< HEAD
import "regexp"

// Represents a way of matching a specific token type using a regular expression.
type matcher struct {
	matchedType TokenType
	matchingRe  *regexp.Regexp
}

// Matches preprocessor directives. Contains a capturing group for the directive name.
var rePreprocessorDirective = regexp.MustCompile(`#[\t\v\f\r ]*(\w+)`)

// Matching logic for all token types apart from TokenType_Word which is the default fallback type when no other
// matchers apply.
var matchers = []matcher{
	{matchedType: TokenType_Symbol, matchingRe: regexp.MustCompile(`(?:[!=<>]=?|&&?|\|\|?|[(){}\[\],;])`)},
	{matchedType: TokenType_PreprocessorDirective, matchingRe: rePreprocessorDirective},
	{matchedType: TokenType_Newline, matchingRe: regexp.MustCompile(`\n`)},
	{matchedType: TokenType_Whitespace, matchingRe: regexp.MustCompile(`[\t\v\f\r ]+`)},
	{matchedType: TokenType_ContinueLine, matchingRe: regexp.MustCompile(`\\[\t\v\f\r ]*\n`)},
	{matchedType: TokenType_SingleLineComment, matchingRe: regexp.MustCompile(`//[^\n]*`)},
	{matchedType: TokenType_MultiLineComment, matchingRe: regexp.MustCompile(`(?s)/\*.*?\*/`)},
}
=======
import "iter"
>>>>>>> ac51efff

type Lexer struct {
	dataLeft []byte
	cursor   Cursor
}

func NewLexer(sourceCode []byte) *Lexer {
	return &Lexer{dataLeft: sourceCode, cursor: CursorInit}
}

// Update the lexer state accordingly to the extracted token content.
func (lx *Lexer) consume(content string) {
	lx.dataLeft = lx.dataLeft[len(content):]
	lx.cursor = lx.cursor.AdvancedBy(content)
}

// Return the next token extracted from the beginning of the input data left to process. If no more tokens are left,
// returns TokenEOF.
func (lx *Lexer) NextToken() Token {
	if len(lx.dataLeft) == 0 {
		return TokenEOF
	}

	// Try each matchingRule looking for the earliest match.
	tokenBegin := len(lx.dataLeft)
	tokenEnd := len(lx.dataLeft)
	tokenType := TokenType_Unassigned
	for _, rule := range matchingRules {
		match := rule.matchingImpl.FindIndex(lx.dataLeft)
		if match != nil && (match[0] < tokenBegin || ( /* prefer longer matches */ match[0] == tokenBegin && match[1] > tokenEnd)) {
			tokenBegin = match[0]
			tokenEnd = match[1]
			tokenType = rule.matchedType
		}
	}

	var result Token
	if tokenBegin == 0 {
		// Something matched at the beginning, so return that token.
		result = Token{Type: tokenType, Location: lx.cursor, Content: string(lx.dataLeft[tokenBegin:tokenEnd])}
	} else {
		// If nothing matched at the beginning of the text, return an unassigned token up to the next match. If nothing
		// matched anywhere, use the rest of the text.
		result = Token{Type: TokenType_Unassigned, Location: lx.cursor, Content: string(lx.dataLeft[:tokenBegin])}
	}

	lx.consume(result.Content)
	return result
}

// Iterate through the all tokens extracted from the input data.
func (lx *Lexer) AllTokens() iter.Seq[Token] {
	return func(yield func(Token) bool) {
		for len(lx.dataLeft) > 0 {
			if !yield(lx.NextToken()) {
				return
			}
		}
	}
<<<<<<< HEAD
	return tokens
}

// If the given token is a preprocessor directive, extract and return its name (e.g. "include", "define", etc.).
func ExtractDirectiveName(token Token) string {
	if token.Type != TokenType_PreprocessorDirective {
		return ""
	}
	match := rePreprocessorDirective.FindStringSubmatch(token.Content)
	if len(match) < 2 {
		return ""
	}
	return match[1]
=======
>>>>>>> ac51efff
}<|MERGE_RESOLUTION|>--- conflicted
+++ resolved
@@ -19,32 +19,7 @@
 // location in the source code (for accurate error reporting).
 package lexer
 
-<<<<<<< HEAD
-import "regexp"
-
-// Represents a way of matching a specific token type using a regular expression.
-type matcher struct {
-	matchedType TokenType
-	matchingRe  *regexp.Regexp
-}
-
-// Matches preprocessor directives. Contains a capturing group for the directive name.
-var rePreprocessorDirective = regexp.MustCompile(`#[\t\v\f\r ]*(\w+)`)
-
-// Matching logic for all token types apart from TokenType_Word which is the default fallback type when no other
-// matchers apply.
-var matchers = []matcher{
-	{matchedType: TokenType_Symbol, matchingRe: regexp.MustCompile(`(?:[!=<>]=?|&&?|\|\|?|[(){}\[\],;])`)},
-	{matchedType: TokenType_PreprocessorDirective, matchingRe: rePreprocessorDirective},
-	{matchedType: TokenType_Newline, matchingRe: regexp.MustCompile(`\n`)},
-	{matchedType: TokenType_Whitespace, matchingRe: regexp.MustCompile(`[\t\v\f\r ]+`)},
-	{matchedType: TokenType_ContinueLine, matchingRe: regexp.MustCompile(`\\[\t\v\f\r ]*\n`)},
-	{matchedType: TokenType_SingleLineComment, matchingRe: regexp.MustCompile(`//[^\n]*`)},
-	{matchedType: TokenType_MultiLineComment, matchingRe: regexp.MustCompile(`(?s)/\*.*?\*/`)},
-}
-=======
 import "iter"
->>>>>>> ac51efff
 
 type Lexer struct {
 	dataLeft []byte
@@ -104,8 +79,6 @@
 			}
 		}
 	}
-<<<<<<< HEAD
-	return tokens
 }
 
 // If the given token is a preprocessor directive, extract and return its name (e.g. "include", "define", etc.).
@@ -118,6 +91,4 @@
 		return ""
 	}
 	return match[1]
-=======
->>>>>>> ac51efff
 }